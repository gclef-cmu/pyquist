--- conflicted
+++ resolved
@@ -5,16 +5,9 @@
 import sounddevice as sd
 import tqdm
 
-<<<<<<< HEAD
 from .audio import Audio
 from .paths import CACHE_DIR
 from .web.freesound import fetch_from_freesound
-=======
-from pyquist.web.freesound import fetch_from_freesound
-
-from . import Audio
-from .paths import CACHE_DIR
->>>>>>> 9450188b
 
 _SD_DEFAULTS: Dict[str, Any] = {}
 _SD_DEFAULTS_PATH = CACHE_DIR / "sounddevice_defaults.json"
