import abc
from typing import Any, Callable, Dict, List, Optional, Tuple

from .audio import Audio

# Type alias for dictionary of keyword arguments
_KwargsDict = Dict[str, Any]

# Type alias for a timestamped sound event
SoundEvent = Tuple[float, _KwargsDict]

# Type alias for a score, a list of sound events
Score = List[SoundEvent]

# Type alias for an instrument which renders sound events as audio
Instrument = Callable[..., Audio]
PlayableSoundEvent = Tuple[float, Instrument, _KwargsDict]
PlayableScore = List[PlayableSoundEvent]


class Metronome(abc.ABC):
    @abc.abstractmethod
    def beat_to_time(self, beat: float) -> float:
        pass

    @abc.abstractmethod
    def time_to_beat(self, time: float) -> float:
        pass


class BasicMetronome(Metronome):
    def __init__(self, bpm: float):
        self.bpm = bpm
        self.beat_duration = 60 / bpm

    def beat_to_time(self, beat: float) -> float:
        return beat * self.beat_duration

    def time_to_beat(self, time: float) -> float:
        return time / self.beat_duration


def render_score(score: PlayableScore, metronome: Optional[Metronome] = None) -> Audio:
    """Renders a score to audio."""
    # Render all sound events
    audios = []
    for beat_or_time, instrument_fn, kwargs in score:
        if metronome is None:
            time = beat_or_time
        else:
            time = metronome.beat_to_time(beat_or_time)
        audios.append((time, instrument_fn(**kwargs)))

    # Compute sample rate
    sample_rates = set(audio.sample_rate for _, audio in audios)
    if len(sample_rates) != 1:
        raise ValueError("Inconsistent sample rates")
    sample_rate = sample_rates.pop()

    # Compute duration
    duration = max(time + audio.duration for time, audio in audios)

    # Compute max channels
    all_channels = set(audio.num_channels for _, audio in audios)
    if len(all_channels) != 1:
        raise ValueError("Inconsistent number of channels")
    num_channels = all_channels.pop()

    # Output audio
    output = Audio(
        num_channels=num_channels,
        num_samples=int(duration * sample_rate),
        sample_rate=sample_rate,
    )

    # Mix all sound events
    for time, audio in audios:
<<<<<<< HEAD
        sample = round(time * sample_rate)
        output[sample : sample + audio.num_samples, :] += audio
=======
        sample = int(time * sample_rate)
        output[:, sample : sample + audio.num_samples] += audio
>>>>>>> 9450188b

    return output<|MERGE_RESOLUTION|>--- conflicted
+++ resolved
@@ -75,12 +75,7 @@
 
     # Mix all sound events
     for time, audio in audios:
-<<<<<<< HEAD
-        sample = round(time * sample_rate)
+        sample = int(time * sample_rate)
         output[sample : sample + audio.num_samples, :] += audio
-=======
-        sample = int(time * sample_rate)
-        output[:, sample : sample + audio.num_samples] += audio
->>>>>>> 9450188b
 
     return output